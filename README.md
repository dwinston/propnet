# Propnet

Propnet is a knowledge graph for materials science. Given a set of *properties* about a given material, it can try to derive additional properties of that material using *models*. It is intended to integrated closely with the [Materials Project](http://materialsproject.org) and its large database of materials properties.

[![Codacy Badge](https://api.codacy.com/project/badge/Grade/0803e3ca599a4250bb3ec2bb16b4b911)](https://www.codacy.com/app/mkhorton/propnet?utm_source=github.com&utm_medium=referral&utm_content=materialsintelligence/propnet&utm_campaign=badger)
[![Build Status](https://travis-ci.org/materialsintelligence/propnet.svg?branch=master)](https://travis-ci.org/materialsintelligence/propnet) [![Heroku](https://heroku-badge.herokuapp.com/?app=propnet&svg=1)](https://propnet.herokuapp.com)

**This is not ready for public use yet, please wait for a formal release announcement/publication! Thank you.** Any questions should be directed to the project lead @computron or, in the case of code, to the individual project contributors.

For a design overview, please see the `docs/design_overview.md` file -- this is likely to change.

# Table of Contents


* [Guidelines for Contributions](#guidelines-for-contributions)
  * [Submitting a Property](#submitting-a-property)
  * [Submitting a Model](#submitting-a-model)
  * [Submitting a code contribution](#submitting-a-code-contribution)
* [Web Interface](#web-interface)
* [Contributors](#contributors) 
* [Acknowledgements](#acknowledgements)

# Guidelines for Contributions

Properties and models each have their own distinct file, to make it easier to version models and properly credit the people who made them. When necessary, we will use the git short hash to refer to a specific version of a model or property, though in most cases these should not change much once they are created.

## Submitting a Property

All properties can be found in `/properties/`.

Please copy an existing property and submit a pull request, its filename should match the canonical name of the property. Properties are defined in [YAML](http://yaml.org) syntax.

Key fields are as follows:

* `name`: A unique, canonical name for the property, lowercase, must be a valid Python identifier (no spaces)
* `unit`: A list of of lists, from [pint's serialization format](http://pint.readthedocs.io/en/latest/serialization.html)
* `display_names`: List of human-readable name(s), LaTeX syntax allowed, first name will be the preferred name
* `display_symbols`: As above, but for symbols
* `dimension`: The expected dimension (using the same definition as [numpy ndarray shape](https://docs.scipy.org/doc/numpy-1.13.0/reference/generated/numpy.ndarray.shape.html)) of the property. If there are multiple ways to define the property (e.g. vector, scalar), define multiple properties with a simple model to convert between them.
* `test_value`: A physically-plausible test value in the units specified above, will be used to populate the graph with test data.
* `comment`: Optional string with additional information.

If you want to check your unit definitions, the easiest way is to try it interactively:

```
from pint import UnitRegistry
ureg = UnitRegistry()
# replace "..." with your units here
my_units = ureg.parse_expression("...")
# check units look correct
print(my_units)
# and convert to tuple
my_units = my_units.to_tuple()
```

## Submitting a Model

All models can be found in `/models/`.

Please copy an existing model and submit a pull request, its filename should match the name of the model class.

Models should subclass `AbstractModel` (core.models.AbstractModel) and have the following methods:

* `title`, `tags`, `description` and `references` for documenting the model, `tags` is a list of strings of whatever seems like a sensible tag for the model (for example 'mechanical', 'thermo' or 'electronic'), 'stub' is a special tag for trivial models that simply convert one representation of a property to a different equivalent representation, for example due to different notations etc., `references` should be a list of strings in BibTeX format
* `symbol_mapping`: for convenience, your model should use short `symbols` to represent quantities, e.g. `E` for `youngs_modulus`, the symbol mapping gives the canonical property name for each symbol
* `connections` gives the valid inputs and outputs for the model
* `evaluate` takes a dictionary of symbols and their associated values for inputs, and a desired `output_symbol`, and will return the value for the output symbol if possible, or `None` if it cannot be solved for that output symbol

If your model is defined by a set of equations, Propnet can solve them for you using Sympy. In this case, you can subclass `AbstractAnalyticalModel` and include a list of `equations` (see an example for more information).

Initially, we are supporting analytical models only. However, as the project progresses we expect to support the following machine learning models:

* Neural networks (feedforward, convolutional, recurrent) via Caffe or Keras
* Scikit-learn models (tree ensembles, support vector machines, generalized linear models, feature engineering, pipeline models)

Models must be serialized to an appropriate format and provide a consistent interface. If additional code/resources necessary for the model to work should go in the folder `models/supplementary/model_name/`. Initially, we will figure this out on a case-by-case basis, and likely include a plug-in interface for external projects.

## Submitting a code contribution

We only have a few guidelines at present:

* Please be [PEP8](https://www.python.org/dev/peps/pep-0008/) compliant (not strict about line length, but try to keep docstrings to 72 characters, code to 100)
* We're targeting Python 3.6+ only
* [Type hints](https://www.python.org/dev/peps/pep-0484/) are preferred for core code
* If a function or method returns multiple values, return a `namedtuple`, this allows easier refactoring later and more readable code. Functions and methods should also always consistently return the same types (with the exception of `None`).
* If you spot a bad practice / anti-pattern in the code, you're honor bound to report it :-)

# Web Interface

Each model and property will have an auto-generated page associated with them. This page will allow manual input of model parameters and calculation of model outputs, and will also provide documentation/explanations of how the model works. The uses the [Dash library by plot.ly](https://plot.ly/products/dash/). To test it out, you can run the `app.py`, or can see the app deployed online at [https://propnet.herokuapp.com](https://propnet.herokuapp.com).

# Contributors

<<<<<<< HEAD
@computron, @mkhorton, @jdagdelen
=======
@computron, @mkhorton, @vtshitoyan, @LeighWeston86 
>>>>>>> 1f4aaf49

# Acknowledgements

Hat tip to @jdagdelen for the Propnet name.<|MERGE_RESOLUTION|>--- conflicted
+++ resolved
@@ -91,11 +91,7 @@
 
 # Contributors
 
-<<<<<<< HEAD
-@computron, @mkhorton, @jdagdelen
-=======
-@computron, @mkhorton, @vtshitoyan, @LeighWeston86 
->>>>>>> 1f4aaf49
+@computron, @mkhorton, @vtshitoyan, @LeighWeston86, @jdagdelen
 
 # Acknowledgements
 
