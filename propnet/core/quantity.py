--- conflicted
+++ resolved
@@ -119,11 +119,8 @@
             units = None
         return {"symbol_type": self._symbol_type.name,
                 "value": value,
-<<<<<<< HEAD
                 "provenance": self._provenance.as_dict() if self._provenance is not None else None,
-=======
                 "units": units.format_babel() if units else None,
->>>>>>> 963d3844
                 "@module": "propnet.core.quantity",
                 "@class": "Quantity"}
 
