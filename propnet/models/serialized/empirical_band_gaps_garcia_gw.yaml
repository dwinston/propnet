categories:
- electronic
- empirical
description: 'Band gaps estimated using Density Functional Theory (and the PBE exchange-correlation

  functional) typically underestimate the true band gap.

  '
equations:
<<<<<<< HEAD
- E_g_expt = 0.998*E_g_GW - 0.014
=======
    - E_g_expt = 0.998*E_g_GW + 0.014
>>>>>>> 51c32074
name: empirical_band_gaps_garcia_gw
references:
- doi:10.1021/acs.jpcc.7b07421
solve_for_all_symbols: true
symbol_property_map:
  E_g_GW: band_gap_gw
  E_g_expt: band_gap
test_data:
- inputs:
    E_g_expt: 1
  outputs:
    E_g_GW: 1.0160320641
- inputs:
    E_g_GW: 1.0160320641
  outputs:
    E_g_expt: 1<|MERGE_RESOLUTION|>--- conflicted
+++ resolved
@@ -1,30 +1,20 @@
-categories:
-- electronic
-- empirical
-description: 'Band gaps estimated using Density Functional Theory (and the PBE exchange-correlation
-
+categories: [electronic, empirical]
+description: |
+  Band gaps estimated using Density Functional Theory (and the PBE exchange-correlation
   functional) typically underestimate the true band gap.
-
-  '
 equations:
-<<<<<<< HEAD
-- E_g_expt = 0.998*E_g_GW - 0.014
-=======
     - E_g_expt = 0.998*E_g_GW + 0.014
->>>>>>> 51c32074
 name: empirical_band_gaps_garcia_gw
-references:
-- doi:10.1021/acs.jpcc.7b07421
-solve_for_all_symbols: true
+references: ["doi:10.1021/acs.jpcc.7b07421"]
 symbol_property_map:
   E_g_GW: band_gap_gw
   E_g_expt: band_gap
-test_data:
+solve_for_all_symbols: True
 - inputs:
-    E_g_expt: 1
+    E_g_expt: 1.012
   outputs:
-    E_g_GW: 1.0160320641
+    E_g_pbe: 1.0
 - inputs:
-    E_g_GW: 1.0160320641
+    E_g_GW: 1.0
   outputs:
-    E_g_expt: 1+    E_g_expt: 1.012