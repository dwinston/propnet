import numpy as np

from os import path
from enum import Enum
from io import StringIO
from json import dumps

from pybtex.database.input.bibtex import Parser
from pybtex.plugin import find_plugin
from pybtex.style.labels import BaseLabelStyle

from propnet.symbols import DEFAULT_SYMBOL_TYPE_NAMES, Symbol
from propnet.models import DEFAULT_MODEL_NAMES
from propnet.core.models import AbstractModel

from monty.serialization import loadfn

AESTHETICS = loadfn(path.join(path.dirname(__file__), 'aesthetics.yaml'))


def graph_conversion(graph,
                     nodes_to_highlight_green=(),
                     nodes_to_highlight_yellow=(),
                     nodes_to_highlight_red=(),
                     hide_unconnected_nodes=True,
                     aesthetics=None):
    """Utility function to render a networkx graph
    from Graph.graph for use in GraphComponent

    Args:
      graph: from Graph.graph

    Returns: graph dict
    """

    aesthetics = aesthetics or AESTHETICS

    nodes = []
    edges = []

    for n in graph.nodes():

        id = None

<<<<<<< HEAD
        # should do better parsing of nodes here
        # TODO: this is also horrific code for demo, change
        if isinstance(n, Symbol):
            # property
            id = n.name
            label = n.display_names[0]
            fill = AESTHETICS['color'][n.category]
            shape = 'circle'
            radius = 5.0
        elif isinstance(n, AbstractModel):
            # model
            id = n.__class__.__name__
            label = n.title
            fill = AESTHETICS['color']['model']
            shape = 'square'
            radius = 6.0
=======
        if n.node_type.name == 'Symbol':
            # property
            id = n.node_value.name
            label = n.node_value.display_names[0]
        elif n.node_type.name == 'Model':
            # model
            id = n.node_value.__class__.__name__
            label = n.node_value.title
        #elif n.node_type.name == 'Quantity':
        #    pass
        #elif n.node_type.name == 'Material':
        #    pass
>>>>>>> 37fabd01

        if id:

            node = AESTHETICS['node_aesthetics'][n.node_type.name].copy()

            if n.node_type.name == 'Symbol' and \
                    AESTHETICS['node_options']['show_symbol_labels']:
                node['label'] = label
            if n.node_type.name == 'Model' and \
                    AESTHETICS['node_options']['show_model_labels']:
                node['label'] = label

            node['id'] = id
            node['title'] = label

            nodes.append(node)

    if nodes_to_highlight_green or nodes_to_highlight_yellow or nodes_to_highlight_red:
        print(nodes_to_highlight_green)
        for node in nodes:
            if node['id'] in nodes_to_highlight_green:
                node['color'] = '#9CDC90'
            elif node['id'] in nodes_to_highlight_yellow:
                node['color'] = '#FFBF00'
            elif node['id'] in nodes_to_highlight_red:
                node['color'] = '#FD9998'
            else:
                node['color'] = '#BDBDBD'

    connected_nodes = set()
    for n1, n2 in graph.edges():

        id_n1 = None
        if isinstance(n1, Symbol):
            id_n1 = n1.name
        elif isinstance(n1, AbstractModel):
            id_n1 = n1.__class__.__name__

        id_n2 = None
        if isinstance(n2, Symbol):
            id_n2 = n2.name
        elif isinstance(n2, AbstractModel):
            id_n2 = n2.__class__.__name__

        if id_n1 and id_n2:
            connected_nodes.add(id_n1)
            connected_nodes.add(id_n2)
            edges.append({
                'from': id_n1,
                'to': id_n2
            })

    if hide_unconnected_nodes:
        for node in nodes:
            if node['id'] not in connected_nodes:
                node['hidden'] = True

    graph_data = {
        'nodes': nodes,
        'edges': edges
    }

    return graph_data


def references_to_markdown(references):
    """Utility function to convert a BibTeX string containing
    references into a Markdown string.

    Args:
      references: BibTeX string

    Returns:
      Markdown string

    """

    pybtex_style = find_plugin('pybtex.style.formatting', 'plain')()
    pybtex_md_backend = find_plugin('pybtex.backends', 'markdown')
    pybtex_parser = Parser()

    # hack to not print labels (may remove this later)
    def write_entry(self, key, label, text):
        """

        Args:
          key: 
          label: 
          text: 

        Returns:

        """
        self.output(u'%s  \n' % text)
    pybtex_md_backend.write_entry = write_entry
    pybtex_md_backend = pybtex_md_backend()

    data = pybtex_parser.parse_stream(StringIO(references))
    data_formatted = pybtex_style.format_entries(data.entries.itervalues())
    output = StringIO()
    pybtex_md_backend.write_to_stream(data_formatted, output)

    # add blockquote style
    references_md = '> {}'.format(output.getvalue())
    references_md.replace('\n', '\n> ')

    return references_md

def uri_to_breadcrumb_layout(uri):
    """

    Args:
      uri: return:

    Returns:

    """
    return


def parse_path(pathname):
    """Utility function to parse URL path for routing purposes etc.
    This function exists because the path has to be parsed in
    a few places for callbacks.

    Args:
      path: path from URL
      pathname: 

    Returns:
      dictionary containing 'mode' ('property', 'model' etc.),
      'value' (name of property etc.)

    """

    if pathname == '/' or pathname is None:
        return None

    mode = None  # 'property' or 'model'
    value = None  # property name / model name

    if pathname == '/model':
        mode = 'model'
    elif pathname.startswith('/model'):
        mode = 'model'
        for model in DEFAULT_MODEL_NAMES:
            if pathname.startswith('/model/{}'.format(model)):
                value = model
    elif pathname == '/property':
        mode = 'property'
    elif pathname.startswith('/property'):
        mode = 'property'
        for property in DEFAULT_SYMBOL_TYPE_NAMES:
            if pathname.startswith('/property/{}'.format(property)):
                value = property
    elif pathname == '/load_material':
        mode = 'load_material'
    elif pathname.startswith('/load_material'):
        mode = 'load_material'
        value = pathname.split('/')[-1]
    elif pathname.startswith('/graph'):
        mode = 'graph'

    return {
        'mode': mode,
        'value': value
    }<|MERGE_RESOLUTION|>--- conflicted
+++ resolved
@@ -42,7 +42,6 @@
 
         id = None
 
-<<<<<<< HEAD
         # should do better parsing of nodes here
         # TODO: this is also horrific code for demo, change
         if isinstance(n, Symbol):
@@ -59,20 +58,6 @@
             fill = AESTHETICS['color']['model']
             shape = 'square'
             radius = 6.0
-=======
-        if n.node_type.name == 'Symbol':
-            # property
-            id = n.node_value.name
-            label = n.node_value.display_names[0]
-        elif n.node_type.name == 'Model':
-            # model
-            id = n.node_value.__class__.__name__
-            label = n.node_value.title
-        #elif n.node_type.name == 'Quantity':
-        #    pass
-        #elif n.node_type.name == 'Material':
-        #    pass
->>>>>>> 37fabd01
 
         if id:
 
