{
 "cells": [
  {
   "cell_type": "markdown",
   "metadata": {},
   "source": [
    "# Tutorial on using Propnet"
   ]
  },
  {
   "cell_type": "markdown",
   "metadata": {},
   "source": [
    "The following is a tutorial designed to give a base overview of the classes and constructs used in the Propnet project. For each class an example of its construction and base usage is provided."
   ]
  },
  {
   "cell_type": "markdown",
   "metadata": {},
   "source": [
    "# Defining a Property Network: Propnet"
   ]
  },
  {
   "cell_type": "markdown",
   "metadata": {},
   "source": [
    "A Propnet object tells us all about the property types and models currently available for use.\n",
    "\n",
    "The mappings contained in this object define an interconnected network of materials properties. In this form, the Propnet object can be used to enumerate and analyze links between differnet materials properties."
   ]
  },
  {
   "cell_type": "code",
<<<<<<< HEAD
   "execution_count": 8,
   "metadata": {
    "ExecuteTime": {
     "end_time": "2018-03-08T00:09:26.979812Z",
     "start_time": "2018-03-08T00:09:26.977077Z"
    },
    "collapsed": true
   },
=======
   "execution_count": 39,
   "metadata": {},
>>>>>>> 5aed934a
   "outputs": [],
   "source": [
    "from propnet import Propnet"
   ]
  },
  {
   "cell_type": "code",
<<<<<<< HEAD
   "execution_count": 9,
   "metadata": {
    "ExecuteTime": {
     "end_time": "2018-03-08T00:09:29.940443Z",
     "start_time": "2018-03-08T00:09:29.859759Z"
    }
   },
   "outputs": [
    {
     "name": "stdout",
     "output_type": "stream",
     "text": [
      "'ascii' codec can't decode byte 0xc3 in position 626: ordinal not in range(128)\n",
      "'ascii' codec can't decode byte 0xcf in position 176: ordinal not in range(128)\n",
      "'ascii' codec can't decode byte 0xce in position 258: ordinal not in range(128)\n",
      "'ascii' codec can't decode byte 0xc2 in position 529: ordinal not in range(128)\n"
     ]
    }
   ],
=======
   "execution_count": 40,
   "metadata": {},
   "outputs": [],
>>>>>>> 5aed934a
   "source": [
    "p = Propnet()"
   ]
  },
  {
   "cell_type": "markdown",
   "metadata": {},
   "source": [
    "You can print Propnet to see the property types and models it supports."
   ]
  },
  {
   "cell_type": "code",
   "execution_count": 10,
   "metadata": {
    "ExecuteTime": {
     "end_time": "2018-03-08T00:09:32.989235Z",
     "start_time": "2018-03-08T00:09:32.984262Z"
    }
   },
   "outputs": [
    {
     "name": "stdout",
     "output_type": "stream",
     "text": [
      "Propnet Graph\n",
      "\n",
      "Property Types:\n",
      "\t Crystallographic structure (oxidation-state decorated)\n",
      "\t\t Decorate crystal structure with oxidation state\n",
      "\t Is Metallic\n",
      "\t\t Wiedemann-Franz Law\n",
      "\t\t Metallic Classifier\n",
      "\t Crystallographic structure\n",
      "\t Formula\n",
      "\t Crystal Prototype\n",
      "\t Elastic tensor (in Voigt notation)\n",
      "\t Interplanar Spacing\n",
      "\t Final Energy\n",
      "\t Goldschmidt tolerance factor\n",
      "\t Thermal conductivity\n",
      "\t\t Clarke thermal conductivity\n",
      "\t Refractive index\n",
      "\t\t Optical Reflectance from the complex refractive index\n",
      "\t\t Refractive index, relative permeability and permittivity\n",
      "\t Ionic radius of B site in perovskite\n",
      "\t\t Perovskite Classifier\n",
      "\t Absorption Coefficient\n",
      "\t\t Optical Absorbance from the absorption coefficient, thickness and reflectance\n",
      "\t\t Optical Absorption coefficient alpha from extinction coeff and wavelength\n",
      "\t P-wave modulus\n",
      "\t Extinction Coefficient\n",
      "\t\t Optical Reflectance from the complex refractive index\n",
      "\t\t Optical Absorption coefficient alpha from extinction coeff and wavelength\n",
      "\t Thermal conductivity, electronic contribution\n",
      "\t\t Wiedemann-Franz Law\n",
      "\t Transmittance\n",
      "\t\t Optical Transmittance from Absorbance and Reflectance and vise versa\n",
      "\t Interatomic Spacing\n",
      "\t Kohn-Sham gap (PBE)\n",
      "\t Relative permittivity\n",
      "\t\t Refractive index, relative permeability and permittivity\n",
      "\t Snyder's acoustic sound velocity\n",
      "\t\t Calculate Snyder sound velocities\n",
      "\t Volume per Unit Cell\n",
      "\t Young's modulus\n",
      "\t Poisson ratio\n",
      "\t Absorbance\n",
      "\t\t Optical Transmittance from Absorbance and Reflectance and vise versa\n",
      "\t Magnetic deformation\n",
      "\t Compliance tensor (in Voigt notation)\n",
      "\t Snyder's optical sound velocity\n",
      "\t\t Calculate Snyder sound velocities\n",
      "\t Reflectance\n",
      "\t\t Optical Absorbance from the absorption coefficient, thickness and reflectance\n",
      "\t\t Optical Transmittance from Absorbance and Reflectance and vise versa\n",
      "\t Formation Energy per Atom\n",
      "\t Strengthening Coefficient\n",
      "\t Band gap\n",
      "\t\t Estimate experimental band gaps from GW and DFT (PBE) calculations\n",
      "\t Peierls Stress\n",
      "\t Shear modulus\n",
      "\t Electron effective mass\n",
      "\t\t Approximate electron mobility from effective mass and bulk modulus\n",
      "\t Bulk modulus\n",
      "\t\t Approximate electron mobility from effective mass and bulk modulus\n",
      "\t Yield Stress\n",
      "\t Quasiparticle band gap (GW)\n",
      "\t\t Estimate experimental band gaps from GW and DFT (PBE) calculations\n",
      "\t Lattice vectors for unit cell\n",
      "\t Ionic radius of A site in perovskite\n",
      "\t\t Perovskite Classifier\n",
      "\t Relative permeability\n",
      "\t\t Refractive index, relative permeability and permittivity\n",
      "\t Density\n",
      "\t Electron mobility\n",
      "\t Electrical conductivity\n",
      "\t\t Wiedemann-Franz Law\n",
      "\t Energy per atom\n",
      "\t Ionic radius\n",
      "\t\t Find Goldchmidt Tolerance Factor from ionic radii\n",
      "\t Minimum stress needed for dislocation movement\n",
      "\t Snyder's total sound velocity\n",
      "\t Energy above hull\n",
      "\t Temperature\n",
      "\t Piezoelectric Tensor\n",
      "\t Number of atomic sites\n",
      "\t Wavelength\n",
      "\t\t Optical Absorption coefficient alpha from extinction coeff and wavelength\n",
      "\t Resolved shear stress\n",
      "\t Temperature\n",
      "\t\t Wiedemann-Franz Law\n",
      "\t Average grain diameter\n",
      "\t Schmid factor\n",
      "\t Applied stress\n",
      "\t Thickness\n",
      "\t\t Optical Absorbance from the absorption coefficient, thickness and reflectance\n",
      "Models:\n",
      "\t undefined\n",
      "\t Estimate experimental band gaps from GW and DFT (PBE) calculations\n",
      "\t\t Quasiparticle band gap (GW)\n",
      "\t\t Kohn-Sham gap (PBE)\n",
      "\t Calculate Snyder sound velocities\n",
      "\t\t Elastic tensor (in Voigt notation)\n",
      "\t\t Crystallographic structure\n",
      "\t Optical Reflectance from the complex refractive index\n",
      "\t\t Reflectance\n",
      "\t Optical Absorbance from the absorption coefficient, thickness and reflectance\n",
      "\t\t Absorbance\n",
      "\t Clarke thermal conductivity\n",
      "\t\t Elastic tensor (in Voigt notation)\n",
      "\t\t Crystallographic structure\n",
      "\t Refractive index, relative permeability and permittivity\n",
      "\t\t Refractive index\n",
      "\t\t Relative permeability\n",
      "\t\t Relative permittivity\n",
      "\t Approximate electron mobility from effective mass and bulk modulus\n",
      "\t\t Electron mobility\n",
      "\t Wiedemann-Franz Law\n",
      "\t\t Electrical conductivity\n",
      "\t\t Thermal conductivity, electronic contribution\n",
      "\t undefined\n",
      "\t Find Goldchmidt Tolerance Factor from ionic radii\n",
      "\t\t Goldschmidt tolerance factor\n",
      "\t Decorate crystal structure with oxidation state\n",
      "\t\t Crystallographic structure\n",
      "\t Perovskite Classifier\n",
      "\t\t Crystallographic structure (oxidation-state decorated)\n",
      "\t undefined\n",
      "\t Optical Absorption coefficient alpha from extinction coeff and wavelength\n",
      "\t\t Absorption Coefficient\n",
      "\t\t Extinction Coefficient\n",
      "\t\t Wavelength\n",
      "\t undefined\n",
      "\t Metallic Classifier\n",
      "\t\t Kohn-Sham gap (PBE)\n",
      "\t Optical Transmittance from Absorbance and Reflectance and vise versa\n",
      "\t\t Transmittance\n",
      "\t\t Reflectance\n",
      "\t\t Absorbance\n"
     ]
    }
   ],
   "source": [
    "print(p)"
   ]
  },
  {
   "cell_type": "markdown",
   "metadata": {},
   "source": [
    "Or you can iterate over the graph to see how it works behind the scenes."
   ]
  },
  {
   "cell_type": "code",
   "execution_count": 11,
   "metadata": {
    "ExecuteTime": {
     "end_time": "2018-03-08T00:09:35.939610Z",
     "start_time": "2018-03-08T00:09:35.932838Z"
    }
   },
   "outputs": [
    {
     "name": "stdout",
     "output_type": "stream",
     "text": [
      "PropnetNode(node_type=<PropnetNodeType.SymbolType: 2>, node_value=<SymbolType.structure_oxi: <propnet.core.symbols.SymbolMetadata object at 0x113ae0de0>>)\n",
      "PropnetNode(node_type=<PropnetNodeType.SymbolType: 2>, node_value=<SymbolType.is_metallic: <propnet.core.symbols.SymbolMetadata object at 0x113ae0f48>>)\n",
      "PropnetNode(node_type=<PropnetNodeType.SymbolType: 2>, node_value=<SymbolType.structure: <propnet.core.symbols.SymbolMetadata object at 0x113b6e048>>)\n",
      "PropnetNode(node_type=<PropnetNodeType.SymbolType: 2>, node_value=<SymbolType.pretty_formula: <propnet.core.symbols.SymbolMetadata object at 0x113b6e0c0>>)\n",
      "PropnetNode(node_type=<PropnetNodeType.SymbolType: 2>, node_value=<SymbolType.prototype: <propnet.core.symbols.SymbolMetadata object at 0x113b6e138>>)\n",
      "PropnetNode(node_type=<PropnetNodeType.SymbolType: 2>, node_value=<SymbolType.elastic_tensor_voigt: <propnet.core.symbols.SymbolMetadata object at 0x113b6e1b0>>)\n",
      "PropnetNode(node_type=<PropnetNodeType.SymbolType: 2>, node_value=<SymbolType.interplanar_spacing: <propnet.core.symbols.SymbolMetadata object at 0x113b6e228>>)\n",
      "PropnetNode(node_type=<PropnetNodeType.SymbolType: 2>, node_value=<SymbolType.final_energy: <propnet.core.symbols.SymbolMetadata object at 0x113b6e2a0>>)\n",
      "PropnetNode(node_type=<PropnetNodeType.SymbolType: 2>, node_value=<SymbolType.goldschmidt_tolerance_factor: <propnet.core.symbols.SymbolMetadata object at 0x113b6e318>>)\n",
      "PropnetNode(node_type=<PropnetNodeType.SymbolType: 2>, node_value=<SymbolType.thermal_conductivity: <propnet.core.symbols.SymbolMetadata object at 0x113b6e390>>)\n",
      "PropnetNode(node_type=<PropnetNodeType.SymbolType: 2>, node_value=<SymbolType.refractive_index: <propnet.core.symbols.SymbolMetadata object at 0x113b6e408>>)\n",
      "PropnetNode(node_type=<PropnetNodeType.SymbolType: 2>, node_value=<SymbolType.ionic_radius_b: <propnet.core.symbols.SymbolMetadata object at 0x113b6e480>>)\n",
      "PropnetNode(node_type=<PropnetNodeType.SymbolType: 2>, node_value=<SymbolType.absorption_coefficient: <propnet.core.symbols.SymbolMetadata object at 0x113b6e4f8>>)\n",
      "PropnetNode(node_type=<PropnetNodeType.SymbolType: 2>, node_value=<SymbolType.p_wave_modulus: <propnet.core.symbols.SymbolMetadata object at 0x113b6e570>>)\n",
      "PropnetNode(node_type=<PropnetNodeType.SymbolType: 2>, node_value=<SymbolType.extinction_coefficient: <propnet.core.symbols.SymbolMetadata object at 0x113b6e5e8>>)\n",
      "PropnetNode(node_type=<PropnetNodeType.SymbolType: 2>, node_value=<SymbolType.electronic_thermal_conductivity: <propnet.core.symbols.SymbolMetadata object at 0x113b6e660>>)\n",
      "PropnetNode(node_type=<PropnetNodeType.SymbolType: 2>, node_value=<SymbolType.transmittance: <propnet.core.symbols.SymbolMetadata object at 0x113b6e6d8>>)\n",
      "PropnetNode(node_type=<PropnetNodeType.SymbolType: 2>, node_value=<SymbolType.interatomic_spacing: <propnet.core.symbols.SymbolMetadata object at 0x113b6e750>>)\n",
      "PropnetNode(node_type=<PropnetNodeType.SymbolType: 2>, node_value=<SymbolType.band_gap_pbe: <propnet.core.symbols.SymbolMetadata object at 0x113b6e7c8>>)\n",
      "PropnetNode(node_type=<PropnetNodeType.SymbolType: 2>, node_value=<SymbolType.relative_permittivity: <propnet.core.symbols.SymbolMetadata object at 0x113b6e840>>)\n",
      "PropnetNode(node_type=<PropnetNodeType.SymbolType: 2>, node_value=<SymbolType.snyder_acoustic_sound_velocity: <propnet.core.symbols.SymbolMetadata object at 0x113b6e8b8>>)\n",
      "PropnetNode(node_type=<PropnetNodeType.SymbolType: 2>, node_value=<SymbolType.volume_unit_cell: <propnet.core.symbols.SymbolMetadata object at 0x113b6e930>>)\n",
      "PropnetNode(node_type=<PropnetNodeType.SymbolType: 2>, node_value=<SymbolType.youngs_modulus: <propnet.core.symbols.SymbolMetadata object at 0x113b6e9a8>>)\n",
      "PropnetNode(node_type=<PropnetNodeType.SymbolType: 2>, node_value=<SymbolType.poisson_ratio: <propnet.core.symbols.SymbolMetadata object at 0x113b6ea20>>)\n",
      "PropnetNode(node_type=<PropnetNodeType.SymbolType: 2>, node_value=<SymbolType.absorbance: <propnet.core.symbols.SymbolMetadata object at 0x113b6ea98>>)\n",
      "PropnetNode(node_type=<PropnetNodeType.SymbolType: 2>, node_value=<SymbolType.magnetic_deformation: <propnet.core.symbols.SymbolMetadata object at 0x113b6ec00>>)\n",
      "PropnetNode(node_type=<PropnetNodeType.SymbolType: 2>, node_value=<SymbolType.compliance_tensor_voigt: <propnet.core.symbols.SymbolMetadata object at 0x113b6ec78>>)\n",
      "PropnetNode(node_type=<PropnetNodeType.SymbolType: 2>, node_value=<SymbolType.snyder_optical_sound_velocity: <propnet.core.symbols.SymbolMetadata object at 0x113b6ecf0>>)\n",
      "PropnetNode(node_type=<PropnetNodeType.SymbolType: 2>, node_value=<SymbolType.reflectance: <propnet.core.symbols.SymbolMetadata object at 0x113b6ed68>>)\n",
      "PropnetNode(node_type=<PropnetNodeType.SymbolType: 2>, node_value=<SymbolType.formation_energy_per_atom: <propnet.core.symbols.SymbolMetadata object at 0x113b6ede0>>)\n",
      "PropnetNode(node_type=<PropnetNodeType.SymbolType: 2>, node_value=<SymbolType.strengthening_coefficient: <propnet.core.symbols.SymbolMetadata object at 0x113b6ee58>>)\n",
      "PropnetNode(node_type=<PropnetNodeType.SymbolType: 2>, node_value=<SymbolType.band_gap: <propnet.core.symbols.SymbolMetadata object at 0x113b6eed0>>)\n",
      "PropnetNode(node_type=<PropnetNodeType.SymbolType: 2>, node_value=<SymbolType.peierls_stress: <propnet.core.symbols.SymbolMetadata object at 0x113b6ef48>>)\n",
      "PropnetNode(node_type=<PropnetNodeType.SymbolType: 2>, node_value=<SymbolType.shear_modulus: <propnet.core.symbols.SymbolMetadata object at 0x113b86048>>)\n",
      "PropnetNode(node_type=<PropnetNodeType.SymbolType: 2>, node_value=<SymbolType.electron_effective_mass: <propnet.core.symbols.SymbolMetadata object at 0x113b860c0>>)\n",
      "PropnetNode(node_type=<PropnetNodeType.SymbolType: 2>, node_value=<SymbolType.bulk_modulus: <propnet.core.symbols.SymbolMetadata object at 0x113b86138>>)\n",
      "PropnetNode(node_type=<PropnetNodeType.SymbolType: 2>, node_value=<SymbolType.yield_stress: <propnet.core.symbols.SymbolMetadata object at 0x113b861b0>>)\n",
      "PropnetNode(node_type=<PropnetNodeType.SymbolType: 2>, node_value=<SymbolType.band_gap_gw: <propnet.core.symbols.SymbolMetadata object at 0x113b86228>>)\n",
      "PropnetNode(node_type=<PropnetNodeType.SymbolType: 2>, node_value=<SymbolType.lattice_unit_cell: <propnet.core.symbols.SymbolMetadata object at 0x113b862a0>>)\n",
      "PropnetNode(node_type=<PropnetNodeType.SymbolType: 2>, node_value=<SymbolType.ionic_radius_a: <propnet.core.symbols.SymbolMetadata object at 0x113b86318>>)\n",
      "PropnetNode(node_type=<PropnetNodeType.SymbolType: 2>, node_value=<SymbolType.relative_permeability: <propnet.core.symbols.SymbolMetadata object at 0x113b86390>>)\n",
      "PropnetNode(node_type=<PropnetNodeType.SymbolType: 2>, node_value=<SymbolType.density: <propnet.core.symbols.SymbolMetadata object at 0x113b86408>>)\n",
      "PropnetNode(node_type=<PropnetNodeType.SymbolType: 2>, node_value=<SymbolType.electron_mobility: <propnet.core.symbols.SymbolMetadata object at 0x113b86480>>)\n",
      "PropnetNode(node_type=<PropnetNodeType.SymbolType: 2>, node_value=<SymbolType.electrical_conductivity: <propnet.core.symbols.SymbolMetadata object at 0x113b864f8>>)\n",
      "PropnetNode(node_type=<PropnetNodeType.SymbolType: 2>, node_value=<SymbolType.energy_per_atom: <propnet.core.symbols.SymbolMetadata object at 0x113b86570>>)\n",
      "PropnetNode(node_type=<PropnetNodeType.SymbolType: 2>, node_value=<SymbolType.ionic_radius: <propnet.core.symbols.SymbolMetadata object at 0x113b865e8>>)\n",
      "PropnetNode(node_type=<PropnetNodeType.SymbolType: 2>, node_value=<SymbolType.dislocation_movement_stress: <propnet.core.symbols.SymbolMetadata object at 0x113b86660>>)\n",
      "PropnetNode(node_type=<PropnetNodeType.SymbolType: 2>, node_value=<SymbolType.snyder_total_sound_velocity: <propnet.core.symbols.SymbolMetadata object at 0x113b866d8>>)\n",
      "PropnetNode(node_type=<PropnetNodeType.SymbolType: 2>, node_value=<SymbolType.energy_above_hull: <propnet.core.symbols.SymbolMetadata object at 0x113b86750>>)\n",
      "PropnetNode(node_type=<PropnetNodeType.SymbolType: 2>, node_value=<SymbolType.debye_temperature: <propnet.core.symbols.SymbolMetadata object at 0x113b867c8>>)\n",
      "PropnetNode(node_type=<PropnetNodeType.SymbolType: 2>, node_value=<SymbolType.piezoelectric_tensor: <propnet.core.symbols.SymbolMetadata object at 0x113b86840>>)\n",
      "PropnetNode(node_type=<PropnetNodeType.SymbolType: 2>, node_value=<SymbolType.nsites: <propnet.core.symbols.SymbolMetadata object at 0x113b868b8>>)\n",
      "PropnetNode(node_type=<PropnetNodeType.SymbolType: 2>, node_value=<SymbolType.wavelength: <propnet.core.symbols.SymbolMetadata object at 0x113b86930>>)\n",
      "PropnetNode(node_type=<PropnetNodeType.SymbolType: 2>, node_value=<SymbolType.resolved_shear_stress: <propnet.core.symbols.SymbolMetadata object at 0x113b869a8>>)\n",
      "PropnetNode(node_type=<PropnetNodeType.SymbolType: 2>, node_value=<SymbolType.temperature: <propnet.core.symbols.SymbolMetadata object at 0x113b86a20>>)\n",
      "PropnetNode(node_type=<PropnetNodeType.SymbolType: 2>, node_value=<SymbolType.grain_diameter: <propnet.core.symbols.SymbolMetadata object at 0x113b86a98>>)\n",
      "PropnetNode(node_type=<PropnetNodeType.SymbolType: 2>, node_value=<SymbolType.schmid_factor: <propnet.core.symbols.SymbolMetadata object at 0x113b86b10>>)\n",
      "PropnetNode(node_type=<PropnetNodeType.SymbolType: 2>, node_value=<SymbolType.applied_stress: <propnet.core.symbols.SymbolMetadata object at 0x113b86b88>>)\n",
      "PropnetNode(node_type=<PropnetNodeType.SymbolType: 2>, node_value=<SymbolType.thickness: <propnet.core.symbols.SymbolMetadata object at 0x113b86c00>>)\n",
      "PropnetNode(node_type=<PropnetNodeType.Model: 4>, node_value={})\n",
      "PropnetNode(node_type=<PropnetNodeType.Model: 4>, node_value={'title': 'Estimate experimental band gaps from GW and DFT (PBE) calculations', 'tags': ['electronic'], 'references': ['doi:10.1021/acs.jpcc.7b07421'], 'symbol_mapping': {'E_g_GW': 'band_gap_gw', 'E_g_PBE': 'band_gap_pbe', 'E_g_expt': 'band_gap'}, 'connections': [{'inputs': 'E_g_expt', 'outputs': ['E_g_GW']}, {'inputs': 'E_g_GW', 'outputs': ['E_g_PBE']}], 'equations': ['E_g_expt - 0.998*E_g_GW + 0.014', 'E_g_expt - 1.358*E_g_PBE + 0.904'], 'description': '\\nBand gaps estimated using Density Functional Theory (and the PBE exchange-correlation\\nfunctional) typically underestimate the true band gap.'})\n",
      "PropnetNode(node_type=<PropnetNodeType.Model: 4>, node_value={'title': 'Calculate Snyder sound velocities', 'tags': ['elastic'], 'references': ['TODO'], 'symbol_mapping': {'C_ij': 'elastic_tensor_voigt', 'structure': 'structure', 'v_ac': 'snyder_acoustic_sound_velocity', 'v_op': 'snyder_optical_sound_velocity', 'v_tot': 'snyder_total_sound_velocity'}, 'connections': [{'inputs': 'v_ac', 'outputs': ['C_ij', 'structure']}, {'inputs': 'v_op', 'outputs': ['C_ij', 'structure']}], 'description': '\\nThis model currently uses the implementation in pymatgen.\\n'})\n",
      "PropnetNode(node_type=<PropnetNodeType.Model: 4>, node_value={'title': 'Optical Reflectance from the complex refractive index', 'tags': ['optical'], 'references': ['url:https://unlcms.unl.edu/cas/physics/tsymbal/teaching/SSP-927/Section%2013_Optical_Properties_of_Solids.pdf'], 'symbol_mapping': {'n': 'refractive_index', 'k': 'extinction_coefficient', 'R': 'reflectance'}, 'connections': [{'inputs': ['n', 'k'], 'outputs': 'R'}], 'equations': ['R - ((1-n)**2+k**2)/((1+n)**2+k**2)'], 'description': '\\nReflectance R at the vacuum/material interface using real and imaginary parts of\\nthe complex refractive index.\\n'})\n",
      "PropnetNode(node_type=<PropnetNodeType.Model: 4>, node_value={'title': 'Optical Absorbance from the absorption coefficient, thickness and reflectance', 'tags': ['optical'], 'references': ['url:https://unlcms.unl.edu/cas/physics/tsymbal/teaching/SSP-927/Section%2013_Optical_Properties_of_Solids.pdf'], 'symbol_mapping': {'alpha': 'absorption_coefficient', 't': 'thickness', 'R': 'reflectance', 'A': 'absorbance', 'T': 'transmittance'}, 'connections': [{'inputs': ['alpha', 't', 'R'], 'outputs': 'A'}], 'equations': ['A - (1 - R) * (1 - exp(-alpha * t))'], 'description': '\\nAbsorbance A quantifies the reduction of light intensity as it passes through the material,\\ni.e. I = I_0(1 - R - A), where I_0 is the intensity at the surface and I is the intensity of\\nthe light that comes out. R is the reflectance, which is the proportion of the reflected light\\nat the interface.\\n\\nFrequency-dependent absorption coefficient alpha models the rate of the exponential decay of\\nintensity as the light passes through medium, and is derived from the extinction coefficient k.'})\n",
      "PropnetNode(node_type=<PropnetNodeType.Model: 4>, node_value={'title': 'Clarke thermal conductivity', 'tags': ['thermal'], 'references': ['url:https://doi.org/10.1016/S0257-8972(02)00593-5'], 'symbol_mapping': {'C_ij': 'elastic_tensor_voigt', '_structure': 'structure', 't': 'thermal_conductivity'}, 'connections': [{'inputs': 't', 'outputs': ['C_ij', '_structure']}], 'description': '\\nBased on the model posited in https://doi.org/10.1016/S0257-8972(02)00593-5,\\npredicts the thermal conductivity of materials in the high temperature limit.\\nMaterials have smaller values of Clarke thermal conductivity should be expected\\nto have smaller thermal conductivity at high temperatures.\\n\\nIn particular, this model predicts that a material will have low thermal conductivity\\nat high temperatures if it has the following broad characteristics\\n\\n1) A large molecular weight\\n2) A complex crystal structure\\n3) Non-directional bonding\\n4) A large number of different atoms per molecule\\n\\nThis model currently uses the implementation in pymatgen.'})\n",
      "PropnetNode(node_type=<PropnetNodeType.Model: 4>, node_value={'title': 'Refractive index, relative permeability and permittivity', 'tags': ['optical'], 'references': ['url:https://en.wikipedia.org/wiki/Refractive_index#Relative_permittivity_and_permeability}'], 'symbol_mapping': {'Er': 'relative_permittivity', 'Ur': 'relative_permeability', 'n': 'refractive_index'}, 'connections': [{'inputs': ['Ur', 'Er'], 'outputs': 'n'}, {'inputs': ['Er', 'n'], 'outputs': 'Ur'}, {'inputs': ['Ur', 'n'], 'outputs': 'Er'}], 'equations': ['n - sqrt(Ur*Er)'], 'description': '\\nThe refractive index gives the factor by which the speed of light is reduced in a medium.\\n\\nLikewise, modeling the induced magnetic and electric dipoles as linear within a material,\\na relative spatial electrical permittivity and relative spatial magnetic permeability\\narise from consideration of the total electrical and magnetic fields.\\n\\nFrom the Maxwell Relations, the index of refraction is equal to the geometric mean  of the\\nrelative permittivity and the relative permeability.\\n'})\n",
      "PropnetNode(node_type=<PropnetNodeType.Model: 4>, node_value={'title': 'Approximate electron mobility from effective mass and bulk modulus', 'tags': ['electronic'], 'references': ['doi:10.1039/C4EE03157A'], 'symbol_mapping': {'m_e': 'electron_effective_mass', 'K': 'bulk_modulus', 'mu_e': 'electron_mobility'}, 'connections': [{'inputs': ['m_e', 'K'], 'outputs': ['mu_e']}], 'equations': ['mu_e - 1E9 * 1E4 * 1.2E-14 * K**1 * m_e**-1.5'], 'description': '\\nThe electron mobility is difficult to model purely from first principles.\\nThis is a semi-empirical model to approximate the electron mobility based on the bulk modulus and the electron\\neffective mass - two quantities that are readily accessible from first-principles calculations.\\nThe accuracy for band conductors is typically within half and orfer of magnitude.'})\n",
      "PropnetNode(node_type=<PropnetNodeType.Model: 4>, node_value={'title': 'Wiedemann-Franz Law', 'tags': ['thermal', 'empirical'], 'references': ['url:http://hyperphysics.phy-astr.gsu.edu/hbase/thermo/thercond.html#c2'], 'symbol_mapping': {'T': 'temperature', '_is_metallic': 'is_metallic', 'k': 'electronic_thermal_conductivity', 'o': 'electrical_conductivity'}, 'connections': [{'inputs': ['T', 'k', '_is_metallic'], 'outputs': ['o']}, {'inputs': ['T', 'o', '_is_metallic'], 'outputs': ['k']}], 'equations': ['T * 2.45*10**-8 * o - k'], 'description': '\\nThe Wiedemann-Franz Law states that the ratio of the\\nelectronic component of thermal conductivity to electrical\\nconductivity is proportional to temperature.\\n\\nThis model is based on the application of the drude model, using\\npredictions from the kinetic model of an ideal gas. Thus, the\\nWiedemann-Franz Law is only widely applicable to metallic solids.\\n\\nIn general the WFL constant (2.45E-8) may vary between metals due\\nto deviations from the free electron model. In particular, there\\nmay be significant deviations from this model at intermediate\\ntemperatures, whereas strong agreement has been observed at\\nboth low and high temperatures.\\n\\nStrongly correllated systems can also exhibit substantial deviations\\nfrom this relation where heat and charge transfer become decoupled.'})\n",
      "PropnetNode(node_type=<PropnetNodeType.Model: 4>, node_value={})\n",
      "PropnetNode(node_type=<PropnetNodeType.Model: 4>, node_value={'title': 'Find Goldchmidt Tolerance Factor from ionic radii', 'tags': ['stability'], 'references': [], 'symbol_mapping': {'r_anion': 'ionic_radius', 'r_cation_A': 'ionic_radius', 'r_cation_B': 'ionic_radius', 't': 'goldschmidt_tolerance_factor'}, 'connections': [{'inputs': ['r_cation_B', 'r_cation_A', 'r_anion'], 'outputs': 't'}], 'constants': [{'r_anion': 1.28}], 'equations': ['t - (r_cation_A + r_anion)/(2**.5 * (r_cation_B + r_anion))'], 'description': '\\nThe Goldchmidt Tolerance Factor is a dimensionless number used to indicate\\nthe stability and distorition of crystal structures.\\n\\nIt can be reliably used as a metric in perovskites and ilmenites.'})\n",
      "PropnetNode(node_type=<PropnetNodeType.Model: 4>, node_value={'title': 'Decorate crystal structure with oxidation state', 'tags': ['transformations'], 'references': ['TODO'], 'symbol_mapping': {'s': 'structure', 's_oxi': 'structure_oxi'}, 'connections': [{'inputs': 's_oxi', 'outputs': ['s']}], 'description': '\\nThis model attempts to work out what oxidation state is on each crystallographic\\nsite using the materials analysis code pymatgen.'})\n",
      "PropnetNode(node_type=<PropnetNodeType.Model: 4>, node_value={'title': 'Perovskite Classifier', 'tags': ['classifier'], 'symbol_mapping': {'r_A': 'ionic_radius_a', 'r_B': 'ionic_radius_b', 's': 'structure_oxi'}, 'connections': [{'inputs': ['r_A', 'r_B'], 'outputs': ['s']}], 'description': '\\nThis model classifies whether a crystal is a perovskite, and returns information\\non the A-site ionic radius and B-site ionic radius.'})\n",
      "PropnetNode(node_type=<PropnetNodeType.Model: 4>, node_value={})\n",
      "PropnetNode(node_type=<PropnetNodeType.Model: 4>, node_value={'title': 'Optical Absorption coefficient alpha from extinction coeff and wavelength', 'tags': ['optical'], 'references': ['https://en.wikipedia.org/wiki/Refractive_index#Complex_refractive_indexf', 'url:https://unlcms.unl.edu/cas/physics/tsymbal/teaching/SSP-927/Section%2013_Optical_Properties_of_Solids.pdf'], 'symbol_mapping': {'alpha': 'absorption_coefficient', 'k': 'extinction_coefficient', 'l': 'wavelength'}, 'connections': [{'inputs': ['k', 'l'], 'outputs': 'alpha'}, {'inputs': ['alpha', 'l'], 'outputs': 'k'}, {'inputs': ['k', 'alpha'], 'outputs': 'l'}], 'equations': ['alpha - (4*pi*k*l**-1)'], 'description': '\\nAbsorption coefficient characterizes the decay of intensity as light goes through the material.\\nIt scales linearly with frequency and extinction coefficient (imaginary part of relative permittivity).\\n'})\n",
      "PropnetNode(node_type=<PropnetNodeType.Model: 4>, node_value={})\n",
      "PropnetNode(node_type=<PropnetNodeType.Model: 4>, node_value={'title': 'Metallic Classifier', 'tags': ['classifier'], 'symbol_mapping': {'E_g': 'band_gap_pbe', 'is_metallic': 'is_metallic'}, 'connections': [{'inputs': 'is_metallic', 'outputs': ['E_g']}], 'description': '\\nThis model returns true if band gap is zero.\\n'})\n",
      "PropnetNode(node_type=<PropnetNodeType.Model: 4>, node_value={'title': 'Optical Transmittance from Absorbance and Reflectance and vise versa', 'tags': ['optical'], 'references': [''], 'symbol_mapping': {'T': 'transmittance', 'R': 'reflectance', 'A': 'absorbance'}, 'connections': [{'inputs': ['A', 'R'], 'outputs': 'T'}, {'inputs': ['T', 'A'], 'outputs': 'R'}, {'inputs': ['T', 'R'], 'outputs': 'A'}], 'equations': ['1 - A - T - R'], 'description': '\\nTransmittance T is the portion of the transmitted intencity of the incident light.\\nReflectance R is the amout of reflected light.\\nAbsorbance A is the amount of absorbed light.\\n\\nThese 3 quantities add up to 1.\\n'})\n"
     ]
    }
   ],
   "source": [
    "for n in p.graph.nodes():\n",
    "    print(n)"
   ]
  },
  {
   "cell_type": "markdown",
   "metadata": {},
   "source": [
    "# Defining a Symbol or Property"
   ]
  },
  {
   "cell_type": "markdown",
   "metadata": {},
   "source": [
    "A SymbolType object is used to represent types of properties (such as Young's Modulus) or conditions (such as Temperature).\n",
    "- All SymbolType objects are accessible in a global SymbolType variable.\n",
    "- Various metadata for each SymbolType can be accessed as shown below."
   ]
  },
  {
   "cell_type": "code",
   "execution_count": 20,
   "metadata": {
    "ExecuteTime": {
     "end_time": "2018-03-06T22:16:17.859977Z",
     "start_time": "2018-03-06T22:16:17.856537Z"
    },
    "collapsed": true
   },
   "outputs": [],
   "source": [
    "from propnet.symbols import SymbolType"
   ]
  },
  {
   "cell_type": "code",
   "execution_count": 21,
   "metadata": {
    "ExecuteTime": {
     "end_time": "2018-03-06T22:16:20.631269Z",
     "start_time": "2018-03-06T22:16:20.627047Z"
    },
    "collapsed": true
   },
   "outputs": [],
   "source": [
    "symbol_type_object = SymbolType['youngs_modulus'].value"
   ]
  },
  {
   "cell_type": "code",
   "execution_count": 22,
   "metadata": {
    "ExecuteTime": {
     "end_time": "2018-03-06T22:16:24.405521Z",
     "start_time": "2018-03-06T22:16:24.400650Z"
    }
   },
   "outputs": [
    {
     "data": {
      "text/plain": [
       "{'@class': 'SymbolMetadata',\n",
       " '@module': 'propnet.core.symbols',\n",
       " 'comment': '',\n",
       " 'dimension': 1,\n",
       " 'display_names': [\"Young's modulus\", 'Elastic modulus'],\n",
       " 'display_symbols': ['E'],\n",
       " 'name': 'youngs_modulus',\n",
       " 'test_value': 130.0,\n",
       " 'type': 'property',\n",
       " 'units': <Quantity(1.0, 'gigapascal')>}"
      ]
     },
     "execution_count": 22,
     "metadata": {},
     "output_type": "execute_result"
    }
   ],
   "source": [
    "symbol_type_object.as_dict()"
   ]
  },
  {
   "cell_type": "markdown",
   "metadata": {},
   "source": [
    "A Symbol object is used to represent values of properties (such as Young's Modulus = 200GPa) or conditions (such as temperature = 300K).\n",
    "\n",
    "- All Symbol objects have a SymbolType giving the type of property represented by the value.\n",
    "- All Symbol objects must be created at runtime by specifying a value during instantiation.\n",
    "- All Symbol objects have a list of strings called \"tags\" used to further label the property."
   ]
  },
  {
   "cell_type": "code",
   "execution_count": 23,
   "metadata": {
    "ExecuteTime": {
     "end_time": "2018-03-06T22:17:45.664137Z",
     "start_time": "2018-03-06T22:17:45.660559Z"
    },
    "collapsed": true
   },
   "outputs": [],
   "source": [
    "from propnet.symbols import SymbolType\n",
    "from propnet import Symbol"
   ]
  },
  {
   "cell_type": "code",
   "execution_count": 24,
   "metadata": {
    "ExecuteTime": {
     "end_time": "2018-03-06T22:17:51.240412Z",
     "start_time": "2018-03-06T22:17:51.236275Z"
    },
    "collapsed": true
   },
   "outputs": [],
   "source": [
    "youngs_modulus_type = SymbolType['youngs_modulus'].value\n",
    "steel_youngs_modulus = Symbol(youngs_modulus_type, 200, ['mild steel'])"
   ]
  },
  {
   "cell_type": "code",
   "execution_count": 25,
   "metadata": {
    "ExecuteTime": {
     "end_time": "2018-03-06T22:18:39.272626Z",
     "start_time": "2018-03-06T22:18:39.268045Z"
    }
   },
   "outputs": [
    {
     "data": {
      "text/plain": [
       "{'@class': 'Symbol',\n",
       " '@module': 'propnet.core.symbols',\n",
       " 'provenance': None,\n",
       " 'tags': ['mild steel'],\n",
       " 'type': {'@class': 'SymbolMetadata',\n",
       "  '@module': 'propnet.core.symbols',\n",
       "  'comment': '',\n",
       "  'dimension': 1,\n",
       "  'display_names': [\"Young's modulus\", 'Elastic modulus'],\n",
       "  'display_symbols': ['E'],\n",
       "  'name': 'youngs_modulus',\n",
       "  'test_value': 130.0,\n",
       "  'type': 'property',\n",
       "  'units': <Quantity(1.0, 'gigapascal')>},\n",
       " 'value': 200}"
      ]
     },
     "execution_count": 25,
     "metadata": {},
     "output_type": "execute_result"
    }
   ],
   "source": [
    "steel_youngs_modulus.as_dict()"
   ]
  },
  {
   "cell_type": "markdown",
   "metadata": {},
   "source": [
    "# Defining a Material"
   ]
  },
  {
   "cell_type": "markdown",
   "metadata": {},
   "source": [
    "A Material object is used to represent a collection of information known about a given material.\n",
    "\n",
    "When it is first created it has no information; however, properties can be added to the material one-by-one."
   ]
  },
  {
   "cell_type": "code",
   "execution_count": 26,
   "metadata": {
    "ExecuteTime": {
     "end_time": "2018-03-06T22:19:52.791155Z",
     "start_time": "2018-03-06T22:19:52.787061Z"
    },
    "collapsed": true
   },
   "outputs": [],
   "source": [
    "from propnet import Material\n",
    "from propnet.symbols import SymbolType\n",
    "from propnet import Symbol"
   ]
  },
  {
   "cell_type": "code",
   "execution_count": 27,
   "metadata": {
    "ExecuteTime": {
     "end_time": "2018-03-06T22:20:01.802561Z",
     "start_time": "2018-03-06T22:20:01.797225Z"
    },
    "collapsed": true
   },
   "outputs": [],
   "source": [
    "mild_steel = Material()\n",
    "youngs_modulus = Symbol(SymbolType['youngs_modulus'], 200, [])\n",
    "mild_steel.add_property(youngs_modulus)"
   ]
  },
  {
   "cell_type": "code",
   "execution_count": 28,
   "metadata": {
    "ExecuteTime": {
     "end_time": "2018-03-06T22:20:04.538559Z",
     "start_time": "2018-03-06T22:20:04.533676Z"
    }
   },
   "outputs": [
    {
     "name": "stdout",
     "output_type": "stream",
     "text": [
      "Material: 0aae621a-318d-481c-9891-b2b1acbc07da\n",
      "\tyoungs_modulus:\t200\n",
      "\n"
     ]
    }
   ],
   "source": [
    "print(mild_steel)"
   ]
  },
  {
   "cell_type": "markdown",
   "metadata": {},
   "source": [
    "# Combining Models, Materials, and Symbols"
   ]
  },
  {
   "cell_type": "markdown",
   "metadata": {},
   "source": [
    "As illustrated, a Propnet object contains information for connecting many different models and symbol types. This forms an abstract web of interconnected variables without any quantities specified.\n",
    "\n",
    "On the other hand, a Material object represents a grouping of values for different variables. These are represented as a collection of Symbol objects identified with the material.\n",
    "\n",
    "At runtime, a single Propnet object can be combined with one or more Material objects. This procedure allows values to be plugged in to variables. Assuming the required inputs for a model all have values, the Propnet object can then dynamically predict the values for the output variables of the model."
   ]
  },
  {
   "cell_type": "code",
   "execution_count": 38,
   "metadata": {
    "ExecuteTime": {
     "end_time": "2018-03-06T22:28:55.807310Z",
     "start_time": "2018-03-06T22:28:55.749881Z"
    }
   },
   "outputs": [
    {
     "name": "stdout",
     "output_type": "stream",
     "text": [
      "'ascii' codec can't decode byte 0xc3 in position 626: ordinal not in range(128)\n",
      "'ascii' codec can't decode byte 0xcf in position 176: ordinal not in range(128)\n",
      "'ascii' codec can't decode byte 0xce in position 258: ordinal not in range(128)\n",
      "'ascii' codec can't decode byte 0xc2 in position 529: ordinal not in range(128)\n"
     ]
    }
   ],
   "source": [
    "## Setting up the example:\n",
    "from propnet import Propnet\n",
    "p = Propnet()\n",
    "\n",
    "silica = Material()\n",
    "refractive_index = Symbol(SymbolType['refractive_index'], 1.458, [])\n",
    "relative_permittivity = Symbol(SymbolType['relative_permittivity'], 3.9, [])\n",
    "\n",
    "silica.add_property(refractive_index)\n",
    "silica.add_property(relative_permittivity)\n",
    "\n",
    "p.add_material(silica)"
   ]
  },
  {
   "cell_type": "markdown",
   "metadata": {},
   "source": [
    "Propnet can now examine the input values and identify if any models can be used to derive additional properties.\n",
    "\n",
    "In this example, we've provided the relative permittivity and index of refraction of silica. Thus, using the canonical relationship from electromagnetism, we expect Propnet to properly derive the relative permeability.\n",
    "\n",
    "Re-examining the material object previously created, a new Symbol object, the relative permeability, is now associated with that material."
   ]
  },
  {
   "cell_type": "code",
   "execution_count": 39,
   "metadata": {
    "ExecuteTime": {
     "end_time": "2018-03-06T22:28:57.491070Z",
     "start_time": "2018-03-06T22:28:57.457951Z"
    }
   },
   "outputs": [
    {
     "name": "stdout",
     "output_type": "stream",
     "text": [
      "Material: 7f12bd60-4f7c-4c50-a606-f386258bc0fe\n",
      "\trefractive_index:\t1.458\n",
      "\trelative_permittivity:\t3.9\n",
      "\trelative_permeability:\t0.545067692307692\n",
      "\n"
     ]
    }
   ],
   "source": [
    "p.evaluate(material=silica)\n",
    "print(silica)"
   ]
  },
  {
   "cell_type": "markdown",
   "metadata": {},
   "source": [
    "# Working with Models"
   ]
  },
  {
   "cell_type": "markdown",
   "metadata": {},
   "source": [
    "A Model object is used to represent a relationship between different materials property variables. This object can be directly manipulated and stores relavent metadata available as direct attributes.\n",
    "\n",
    "- All Models are imported as classes at runtime.\n",
    "- A Model class must be instantiated to be used at runtime."
   ]
  },
  {
   "cell_type": "code",
   "execution_count": 16,
   "metadata": {
    "ExecuteTime": {
     "end_time": "2018-03-07T18:20:14.930050Z",
     "start_time": "2018-03-07T18:20:14.916841Z"
    }
   },
   "outputs": [
    {
     "name": "stdout",
     "output_type": "stream",
     "text": [
      "\n",
      "The refractive index gives the factor by which the speed of light is reduced in a medium.\n",
      "\n",
      "Likewise, modeling the induced magnetic and electric dipoles as linear within a material,\n",
      "a relative spatial electrical permittivity and relative spatial magnetic permeability\n",
      "arise from consideration of the total electrical and magnetic fields.\n",
      "\n",
      "From the Maxwell Relations, the index of refraction is equal to the geometric mean  of the\n",
      "relative permittivity and the relative permeability.\n",
      "\n",
      "RefractiveIndexfromRelPerm\n",
      "['n - sqrt(Ur*Er)']\n"
     ]
    }
   ],
   "source": [
    "from propnet.models import *\n",
    "model = RefractiveIndexfromRelPerm()\n",
    "print(model.description)\n",
    "print(model.name)\n",
    "print(model.equations)"
   ]
  },
  {
   "cell_type": "markdown",
   "metadata": {},
   "source": [
    "The Model class is a generally-defined interface, and subclasses may alter many aspects of its underlying functionality.\n",
    "\n",
    "\n",
    "Most Model objects will contain equations, symbols, and connections attributes. These define the core functionality of the model:\n",
    "\n",
    "The equations attribute will contain a list of sympy-parsable expressions. These expressions imply trivial equations such that the expression is equal to zero.\n",
    "\n",
    "The symbols attribute map the symbols used in the equations to Symbol_Type objects used in the Property Network.\n",
    "\n",
    "The connections attribute shows what outputs can be generated from a set of inputs."
   ]
  },
  {
   "cell_type": "code",
   "execution_count": 17,
   "metadata": {
    "ExecuteTime": {
     "end_time": "2018-03-07T18:20:18.005363Z",
     "start_time": "2018-03-07T18:20:18.000593Z"
    }
   },
   "outputs": [
    {
     "name": "stdout",
     "output_type": "stream",
     "text": [
      "{'Er': 'relative_permeability', 'Ur': 'relative_permittivity', 'n': 'refractive_index'}\n",
      "['n - sqrt(Ur*Er)']\n",
      "[{'inputs': ['Ur', 'Er'], 'outputs': 'n'}, {'inputs': ['Er', 'n'], 'outputs': 'Ur'}, {'inputs': ['Ur', 'n'], 'outputs': 'Er'}]\n"
     ]
    }
   ],
   "source": [
    "print(model.symbol_mapping)\n",
    "print(model.equations)\n",
    "print(model.connections)"
   ]
  },
  {
   "cell_type": "markdown",
   "metadata": {},
   "source": [
    "A Model can be evaluated to generate outputs if given a complete set of inputs.\n",
    "\n",
    "Given the relative permeability and permittivity, the Refractive Index From Relative Permeability model can correctly calculate the index of refraction."
   ]
  },
  {
   "cell_type": "code",
<<<<<<< HEAD
   "execution_count": 18,
   "metadata": {
    "ExecuteTime": {
     "end_time": "2018-03-07T18:20:21.386434Z",
     "start_time": "2018-03-07T18:20:21.364714Z"
    }
=======
   "execution_count": 37,
   "metadata": {
    "scrolled": true
>>>>>>> 5aed934a
   },
   "outputs": [
    {
     "data": {
      "text/plain": [
       "{'n': 1.45120639469374, 'successful': True}"
      ]
     },
     "execution_count": 18,
     "metadata": {},
     "output_type": "execute_result"
    }
   ],
   "source": [
    "model.evaluate({'Ur': 0.54, 'Er': 3.9})"
   ]
  },
  {
   "cell_type": "markdown",
   "metadata": {},
   "source": [
    "# Loading Materials Data"
   ]
  },
  {
   "cell_type": "markdown",
   "metadata": {},
   "source": [
    "Material properties can be loaded in from the Materials Project so they don't need to be defined and added manually.\n",
    "\n",
    "Accessing Materials Project data requires an API key. You must input your own API key below to run the sample. You can locate your api key by logging into materialsproject.org and visiting the dashboard."
   ]
  },
  {
   "cell_type": "code",
   "execution_count": 2,
   "metadata": {},
   "outputs": [
    {
     "name": "stdout",
     "output_type": "stream",
     "text": [
      "Material: c0b1c658-7125-46c2-944e-a7c79e41e00f\n",
      "\tstructure:\tFull Formula (Si2 O4)\n",
      "Reduced Formula: SiO2\n",
      "abc   :   5.138209   5.139163   5.138919\n",
      "angles:  88.540850 120.840203 120.841618\n",
      "Sites (6)\n",
      "  #  SP           a         b         c    coordination_no  forces\n",
      "---  ----  --------  --------  --------  -----------------  --------------------------------------\n",
      "  0  O     0.334692  0.375014  0.209679                  4  [0.00907491, -0.00223112, 0.00638321]\n",
      "  1  Si    0.999993  1.00001   0.999974                  4  [0.00399411, 0.00268543, 0.00019724]\n",
      "  2  O     0.834699  0.959681  0.625017                  4  [0.00353084, 0.00703423, -0.00908806]\n",
      "  3  O     0.165321  0.790307  0.12502                   4  [-0.00778536, -0.00920807, 0.00757932]\n",
      "  4  O     0.665314  0.875015  0.040304                  4  [-0.01303024, -0.000511, -0.00656695]\n",
      "  5  Si    0.49998   0.749969  0.250005                  4  [0.00421573, 0.00223052, 0.00149524]\n",
      "\tlattice_unit_cell:\t[[ 4.59584983 -0.71705099 -2.1829313 ]\n",
      " [-2.5970339   4.37838769 -0.70436621]\n",
      " [-0.42487417  0.71734555  5.07083664]]\n",
      "\tformation_energy_per_atom:\t-3.2846466908333327\n",
      "\tpoisson_ratio:\t0.06\n",
      "\tdensity:\t2.1069457950719883\n",
      "\telastic_tensor_voigt:\t[[91.0, -38.0, 17.0, 0.0, 0.0, 0.0], [-38.0, 91.0, 17.0, 0.0, 0.0, 0.0], [17.0, 17.0, 86.0, 0.0, 0.0, 0.0], [0.0, 0.0, 0.0, 32.0, 0.0, 0.0], [0.0, 0.0, 0.0, 0.0, 32.0, 0.0], [0.0, 0.0, 0.0, 0.0, 0.0, 30.0]]\n",
      "\tenergy_above_hull:\t0\n",
      "\tfinal_energy_per_atom:\t-7.9152607999999995\n",
      "\tbulk_modulus:\t27.0\n",
      "\tvolume_unit_cell:\t94.70800712994269\n",
      "\telastic_anisotropy:\t0.86\n",
      "\tfinal_energy:\t-47.4915648\n",
      "\tpiezoelectric_tensor:\t[[0.0, 0.0, 0.0, -0.03729, 0.0, 0.0], [0.0, 0.0, 0.0, 0.0, -0.03729, 0.0], [0.0, 0.0, 0.0, 0.0, 0.0, -0.15524]]\n",
      "\n"
     ]
    }
   ],
   "source": [
    "from propnet.ext.matproj import *\n",
    "my_api_key = 'my_api_key'\n",
    "silica = import_material('mp-546794', api_key=my_api_key)\n",
    "print(silica)"
   ]
  },
  {
   "cell_type": "markdown",
   "metadata": {},
   "source": [
    "# Coming Soon..."
   ]
  },
  {
   "cell_type": "code",
   "execution_count": 41,
   "metadata": {
    "ExecuteTime": {
     "end_time": "2018-03-06T22:29:37.313892Z",
     "start_time": "2018-03-06T22:29:37.310697Z"
    },
    "collapsed": true
   },
   "outputs": [],
   "source": [
    "from pint import UnitRegistry"
   ]
  },
  {
   "cell_type": "code",
   "execution_count": 42,
   "metadata": {
    "ExecuteTime": {
     "end_time": "2018-03-06T22:29:39.091738Z",
     "start_time": "2018-03-06T22:29:38.985933Z"
    },
    "collapsed": true
   },
   "outputs": [],
   "source": [
    "ureg = UnitRegistry()"
   ]
  },
  {
   "cell_type": "code",
   "execution_count": 43,
   "metadata": {
    "ExecuteTime": {
     "end_time": "2018-03-06T22:29:40.693653Z",
     "start_time": "2018-03-06T22:29:40.688612Z"
    }
   },
   "outputs": [
    {
     "data": {
      "text/plain": [
       "(1, (('gigapascal', 1.0),))"
      ]
     },
     "execution_count": 43,
     "metadata": {},
     "output_type": "execute_result"
    }
   ],
   "source": [
    "ureg.parse_expression(\"gigapascal\").to_tuple()"
   ]
  },
  {
   "cell_type": "code",
   "execution_count": 44,
   "metadata": {
    "ExecuteTime": {
     "end_time": "2018-03-06T22:29:44.389675Z",
     "start_time": "2018-03-06T22:29:44.385603Z"
    },
    "collapsed": true
   },
   "outputs": [],
   "source": [
    "node_list = list(p.graph.nodes)"
   ]
  },
  {
   "cell_type": "code",
   "execution_count": 45,
   "metadata": {
    "ExecuteTime": {
     "end_time": "2018-03-06T22:29:46.101964Z",
     "start_time": "2018-03-06T22:29:46.099096Z"
    },
    "collapsed": true
   },
   "outputs": [],
   "source": [
    "from enum import Enum"
   ]
  },
  {
   "cell_type": "code",
   "execution_count": 46,
   "metadata": {
    "ExecuteTime": {
     "end_time": "2018-03-06T22:29:47.360396Z",
     "start_time": "2018-03-06T22:29:47.354284Z"
    }
   },
   "outputs": [
    {
     "name": "stdout",
     "output_type": "stream",
     "text": [
      "PropnetNode(node_type=<PropnetNodeType.SymbolType: 2>, node_value=<SymbolType.elastic_tensor_voigt: <propnet.core.symbols.SymbolMetadata object at 0x10524f318>>)\n",
      "<class 'propnet.core.graph.PropnetNode'>\n"
     ]
    }
   ],
   "source": [
    "idx = 10\n",
    "print(node_list[idx])\n",
    "print(type(node_list[idx]))\n",
    "if isinstance(node_list[idx], Enum):\n",
    "    print(node_list[idx].value)\n",
    "    print(type(node_list[idx].value))"
   ]
  },
  {
   "cell_type": "code",
   "execution_count": 47,
   "metadata": {
    "ExecuteTime": {
     "end_time": "2018-03-06T22:29:56.612891Z",
     "start_time": "2018-03-06T22:29:56.496620Z"
    }
   },
   "outputs": [
    {
     "ename": "AttributeError",
     "evalue": "type object 'Material' has no attribute 'from_mpid'",
     "output_type": "error",
     "traceback": [
      "\u001b[0;31m---------------------------------------------------------------------------\u001b[0m",
      "\u001b[0;31mAttributeError\u001b[0m                            Traceback (most recent call last)",
      "\u001b[0;32m<ipython-input-47-5b5f1965f881>\u001b[0m in \u001b[0;36m<module>\u001b[0;34m()\u001b[0m\n\u001b[0;32m----> 1\u001b[0;31m \u001b[0mmy_material\u001b[0m \u001b[0;34m=\u001b[0m \u001b[0mMaterial\u001b[0m\u001b[0;34m.\u001b[0m\u001b[0mfrom_mpid\u001b[0m\u001b[0;34m(\u001b[0m\u001b[0;34m\"mp-12345\"\u001b[0m\u001b[0;34m)\u001b[0m\u001b[0;34m\u001b[0m\u001b[0m\n\u001b[0m\u001b[1;32m      2\u001b[0m \u001b[0mp\u001b[0m\u001b[0;34m.\u001b[0m\u001b[0madd_material\u001b[0m\u001b[0;34m(\u001b[0m\u001b[0mmy_material\u001b[0m\u001b[0;34m)\u001b[0m\u001b[0;34m\u001b[0m\u001b[0m\n",
      "\u001b[0;31mAttributeError\u001b[0m: type object 'Material' has no attribute 'from_mpid'"
     ]
    }
   ],
   "source": [
    "my_material = Material.from_mpid(\"mp-12345\")\n",
    "p.add_material(my_material)"
   ]
  },
  {
   "cell_type": "markdown",
   "metadata": {},
   "source": [
    "# Defining a Model with Constraints"
   ]
  },
  {
   "cell_type": "code",
   "execution_count": 48,
   "metadata": {
    "ExecuteTime": {
     "end_time": "2018-03-07T01:57:12.155524Z",
     "start_time": "2018-03-07T01:57:12.149444Z"
    }
   },
   "outputs": [
    {
     "ename": "SyntaxError",
     "evalue": "unexpected EOF while parsing (<ipython-input-48-94a310fbd9fe>, line 3)",
     "output_type": "error",
     "traceback": [
      "\u001b[0;36m  File \u001b[0;32m\"<ipython-input-48-94a310fbd9fe>\"\u001b[0;36m, line \u001b[0;32m3\u001b[0m\n\u001b[0;31m    \u001b[0m\n\u001b[0m    ^\u001b[0m\n\u001b[0;31mSyntaxError\u001b[0m\u001b[0;31m:\u001b[0m unexpected EOF while parsing\n"
     ]
    }
   ],
   "source": [
    "class MySampleModel(AbstractModel):\n",
    "    \n",
    "    "
   ]
  }
 ],
 "metadata": {
  "kernelspec": {
   "display_name": "propnet-dev",
   "language": "python",
   "name": "propnet-dev"
  },
  "language_info": {
   "codemirror_mode": {
    "name": "ipython",
    "version": 3
   },
   "file_extension": ".py",
   "mimetype": "text/x-python",
   "name": "python",
   "nbconvert_exporter": "python",
   "pygments_lexer": "ipython3",
   "version": "3.6.4"
  }
 },
 "nbformat": 4,
 "nbformat_minor": 2
}<|MERGE_RESOLUTION|>--- conflicted
+++ resolved
@@ -32,19 +32,8 @@
   },
   {
    "cell_type": "code",
-<<<<<<< HEAD
-   "execution_count": 8,
-   "metadata": {
-    "ExecuteTime": {
-     "end_time": "2018-03-08T00:09:26.979812Z",
-     "start_time": "2018-03-08T00:09:26.977077Z"
-    },
-    "collapsed": true
-   },
-=======
    "execution_count": 39,
    "metadata": {},
->>>>>>> 5aed934a
    "outputs": [],
    "source": [
     "from propnet import Propnet"
@@ -52,31 +41,9 @@
   },
   {
    "cell_type": "code",
-<<<<<<< HEAD
-   "execution_count": 9,
-   "metadata": {
-    "ExecuteTime": {
-     "end_time": "2018-03-08T00:09:29.940443Z",
-     "start_time": "2018-03-08T00:09:29.859759Z"
-    }
-   },
-   "outputs": [
-    {
-     "name": "stdout",
-     "output_type": "stream",
-     "text": [
-      "'ascii' codec can't decode byte 0xc3 in position 626: ordinal not in range(128)\n",
-      "'ascii' codec can't decode byte 0xcf in position 176: ordinal not in range(128)\n",
-      "'ascii' codec can't decode byte 0xce in position 258: ordinal not in range(128)\n",
-      "'ascii' codec can't decode byte 0xc2 in position 529: ordinal not in range(128)\n"
-     ]
-    }
-   ],
-=======
    "execution_count": 40,
    "metadata": {},
    "outputs": [],
->>>>>>> 5aed934a
    "source": [
     "p = Propnet()"
    ]
@@ -785,18 +752,9 @@
   },
   {
    "cell_type": "code",
-<<<<<<< HEAD
-   "execution_count": 18,
-   "metadata": {
-    "ExecuteTime": {
-     "end_time": "2018-03-07T18:20:21.386434Z",
-     "start_time": "2018-03-07T18:20:21.364714Z"
-    }
-=======
    "execution_count": 37,
    "metadata": {
     "scrolled": true
->>>>>>> 5aed934a
    },
    "outputs": [
     {
